--- conflicted
+++ resolved
@@ -13,13 +13,9 @@
 Vector's 0.18.0 release includes three **breaking changes**:
 
 1. [`batch.max_size` no longer valid for sinks](#batch-max-size)
-<<<<<<< HEAD
-2. [`request.in_flight_limit` no longer valid for sources and sinks](#request-in-flight-limit)
-3. [Field name change for aggregated summaries in `metric_to_log` transform](#agg_summary_metric_to_log)
-=======
 1. [`request.in_flight_limit` no longer valid for sources and sinks](#request-in-flight-limit)
 1. [`http_client_responses_total` now labels status with only numeric code](#http_client_responses_total)
->>>>>>> f36d456a
+1. [Field name change for aggregated summaries in `metric_to_log` transform](#agg_summary_metric_to_log)
 
 We cover them below to help you upgrade quickly:
 
@@ -48,17 +44,6 @@
 `request.concurrency` and `request.in_flight_limit` were both treated the same internally, so simply
 renaming any instances of `request.in_flight_limit` in your configurations to `request.concurrency`
 is enough to address this change.
-
-<<<<<<< HEAD
-### Field name change for aggregated summaries in `metric_to_log` transform {#agg_summary_metric_to_log}
-
-We've updated the rendered fields for "aggregated summaries" when emitted by the `metric_to_log`
-transform to better align with the actual data itself.  Instead of `upper_limit`, the field which
-holds the quantile is now called `q`, which is a common shorthand for "quantile".
-
-`upper_limit` is a holdover from the initial implementation of metrics support in Vector and applies
-to aggregated histograms, but not to aggregated summaries.
-=======
 ### `http_client_responses_total` now labels status with only numeric code {#http_client_responses_total}
 
 The `http_client_responses_total` internal metric has a `status` label
@@ -70,4 +55,12 @@
 
 Having only the numeric value makes it easier to group status codes (for example
 all `2xx` level status codes) in downstream metrics systems.
->>>>>>> f36d456a
+
+### Field name change for aggregated summaries in `metric_to_log` transform {#agg_summary_metric_to_log}
+
+We've updated the rendered fields for "aggregated summaries" when emitted by the `metric_to_log`
+transform to better align with the actual data itself.  Instead of `upper_limit`, the field which
+holds the quantile is now called `q`, which is a common shorthand for "quantile".
+
+`upper_limit` is a holdover from the initial implementation of metrics support in Vector and applies
+to aggregated histograms, but not to aggregated summaries.