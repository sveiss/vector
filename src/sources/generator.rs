--- conflicted
+++ resolved
@@ -1,9 +1,5 @@
 use crate::{
-<<<<<<< HEAD
-    config::{log_schema, DataType, GlobalOptions, SourceConfig, SourceDescription},
-=======
-    config::{DataType, SourceConfig, SourceContext, SourceDescription},
->>>>>>> 8655861b
+    config::{log_schema, DataType, SourceConfig, SourceContext, SourceDescription},
     event::Event,
     internal_events::GeneratorEventProcessed,
     shutdown::ShutdownSignal,
