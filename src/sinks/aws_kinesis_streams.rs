use crate::{
    config::{log_schema, DataType, GenerateConfig, SinkConfig, SinkContext, SinkDescription},
<<<<<<< HEAD
    dns::Resolver,
    event::{Event, Lookup, LookupBuf},
=======
    event::Event,
>>>>>>> fae73712
    internal_events::AwsKinesisStreamsEventSent,
    rusoto::{self, RegionOrEndpoint},
    sinks::util::{
        encoding::{EncodingConfig, EncodingConfiguration},
        retries::RetryLogic,
        sink::Response,
        BatchConfig, BatchSettings, Compression, EncodedLength, TowerRequestConfig, VecBuffer,
    },
};
use bytes::Bytes;
use futures::{future::BoxFuture, stream, FutureExt, Sink, SinkExt, StreamExt, TryFutureExt};
use lazy_static::lazy_static;
use rand::random;
use rusoto_core::RusotoError;
use rusoto_kinesis::{
    DescribeStreamInput, Kinesis, KinesisClient, PutRecordsError, PutRecordsInput,
    PutRecordsOutput, PutRecordsRequestEntry,
};
use serde::{Deserialize, Serialize};
use snafu::Snafu;
use std::{
    convert::TryInto,
    fmt,
    task::{Context, Poll},
};
use tower::Service;
use tracing_futures::Instrument;

#[derive(Clone)]
pub struct KinesisService {
    client: KinesisClient,
    config: KinesisSinkConfig,
}

#[derive(Deserialize, Serialize, Debug, Clone)]
#[serde(deny_unknown_fields)]
pub struct KinesisSinkConfig {
    pub stream_name: String,
    pub partition_key_field: Option<LookupBuf>,
    #[serde(flatten)]
    pub region: RegionOrEndpoint,
    pub encoding: EncodingConfig<Encoding>,
    #[serde(default)]
    pub compression: Compression,
    #[serde(default)]
    pub batch: BatchConfig,
    #[serde(default)]
    pub request: TowerRequestConfig,
    pub assume_role: Option<String>,
}

lazy_static! {
    static ref REQUEST_DEFAULTS: TowerRequestConfig = TowerRequestConfig {
        timeout_secs: Some(30),
        ..Default::default()
    };
}

#[derive(Deserialize, Serialize, Debug, Eq, PartialEq, Clone, Derivative)]
#[serde(rename_all = "snake_case")]
pub enum Encoding {
    Text,
    Json,
}

inventory::submit! {
    SinkDescription::new::<KinesisSinkConfig>("aws_kinesis_streams")
}

impl GenerateConfig for KinesisSinkConfig {
    fn generate_config() -> toml::Value {
        toml::from_str(
            r#"region = "us-east-1"
            stream_name = "my-stream"
            encoding.codec = "json""#,
        )
        .unwrap()
    }
}

#[async_trait::async_trait]
#[typetag::serde(name = "aws_kinesis_streams")]
impl SinkConfig for KinesisSinkConfig {
    async fn build(
        &self,
        cx: SinkContext,
    ) -> crate::Result<(super::VectorSink, super::Healthcheck)> {
        let client = self.create_client()?;
        let healthcheck = self.clone().healthcheck(client.clone()).boxed();
        let sink = KinesisService::new(self.clone(), client, cx)?;
        Ok((super::VectorSink::Sink(Box::new(sink)), healthcheck))
    }

    fn input_type(&self) -> DataType {
        DataType::Log
    }

    fn sink_type(&self) -> &'static str {
        "aws_kinesis_streams"
    }
}

impl KinesisSinkConfig {
    async fn healthcheck(self, client: KinesisClient) -> crate::Result<()> {
        let stream_name = self.stream_name;

        let req = client.describe_stream(DescribeStreamInput {
            stream_name: stream_name.clone(),
            exclusive_start_shard_id: None,
            limit: Some(1),
        });

        match req.await {
            Ok(resp) => {
                let name = resp.stream_description.stream_name;
                if name == stream_name {
                    Ok(())
                } else {
                    Err(HealthcheckError::StreamNamesMismatch { name, stream_name }.into())
                }
            }
            Err(source) => Err(HealthcheckError::DescribeStreamFailed { source }.into()),
        }
    }

    fn create_client(&self) -> crate::Result<KinesisClient> {
        let region = (&self.region).try_into()?;

        let client = rusoto::client()?;
        let creds = rusoto::AwsCredentialsProvider::new(&region, self.assume_role.clone())?;

        let client = rusoto_core::Client::new_with_encoding(creds, client, self.compression.into());
        Ok(KinesisClient::new_with_client(client, region))
    }
}

impl KinesisService {
    pub fn new(
        config: KinesisSinkConfig,
        client: KinesisClient,
        cx: SinkContext,
    ) -> crate::Result<impl Sink<Event, Error = ()>> {
        let batch = BatchSettings::default()
            .bytes(5_000_000)
            .events(500)
            .timeout(1)
            .parse_config(config.batch)?;
        let request = config.request.unwrap_with(&REQUEST_DEFAULTS);
        let encoding = config.encoding.clone();
        let partition_key_field = config.partition_key_field.clone();

        let kinesis = KinesisService { client, config };

        let sink = request
            .batch_sink(
                KinesisRetryLogic,
                kinesis,
                VecBuffer::new(batch.size),
                batch.timeout,
                cx.acker(),
            )
            .sink_map_err(|error| error!(message = "Fatal kinesis streams sink error.", %error))
            .with_flat_map(move |e| {
                stream::iter(encode_event(e, &partition_key_field, &encoding)).map(Ok)
            });

        Ok(sink)
    }
}

impl Service<Vec<PutRecordsRequestEntry>> for KinesisService {
    type Response = PutRecordsOutput;
    type Error = RusotoError<PutRecordsError>;
    type Future = BoxFuture<'static, Result<Self::Response, Self::Error>>;

    fn poll_ready(&mut self, _cx: &mut Context) -> Poll<Result<(), Self::Error>> {
        Poll::Ready(Ok(()))
    }

    fn call(&mut self, records: Vec<PutRecordsRequestEntry>) -> Self::Future {
        debug!(
            message = "Sending records.",
            events = %records.len(),
        );

        let sizes: Vec<usize> = records.iter().map(|record| record.data.len()).collect();

        let client = self.client.clone();
        let request = PutRecordsInput {
            records,
            stream_name: self.config.stream_name.clone(),
        };

        Box::pin(async move {
            client
                .put_records(request)
                .inspect_ok(|_| {
                    for byte_size in sizes {
                        emit!(AwsKinesisStreamsEventSent { byte_size });
                    }
                })
                .instrument(info_span!("request"))
                .await
        })
    }
}

impl fmt::Debug for KinesisService {
    fn fmt(&self, f: &mut fmt::Formatter<'_>) -> fmt::Result {
        f.debug_struct("KinesisService")
            .field("config", &self.config)
            .finish()
    }
}

impl EncodedLength for PutRecordsRequestEntry {
    fn encoded_length(&self) -> usize {
        // data is base64 encoded
        (self.data.len() + 2) / 3 * 4
            + self
                .explicit_hash_key
                .as_ref()
                .map(|s| s.len())
                .unwrap_or_default()
            + self.partition_key.len()
            + 10
    }
}

impl Response for PutRecordsOutput {}

#[derive(Debug, Clone)]
struct KinesisRetryLogic;

impl RetryLogic for KinesisRetryLogic {
    type Error = RusotoError<PutRecordsError>;
    type Response = PutRecordsOutput;

    fn is_retriable_error(&self, error: &Self::Error) -> bool {
        match error {
            RusotoError::HttpDispatch(_) => true,
            RusotoError::Service(PutRecordsError::ProvisionedThroughputExceeded(_)) => true,
            RusotoError::Unknown(res) if res.status.is_server_error() => true,
            _ => false,
        }
    }
}

#[derive(Debug, Snafu)]
enum HealthcheckError {
    #[snafu(display("DescribeStream failed: {}", source))]
    DescribeStreamFailed {
        source: RusotoError<rusoto_kinesis::DescribeStreamError>,
    },
    #[snafu(display("Stream names do not match, got {}, expected {}", name, stream_name))]
    StreamNamesMismatch { name: String, stream_name: String },
    #[snafu(display(
        "Stream returned does not contain any streams that match {}",
        stream_name
    ))]
    NoMatchingStreamName { stream_name: String },
}

fn encode_event(
    mut event: Event,
    partition_key_field: &Option<LookupBuf>,
    encoding: &EncodingConfig<Encoding>,
) -> Option<PutRecordsRequestEntry> {
    let partition_key = if let Some(partition_key_field) = partition_key_field {
        if let Some(v) = event.as_log().get(partition_key_field) {
            v.to_string_lossy()
        } else {
            warn!(
                message = "Partition key does not exist; dropping event.",
                %partition_key_field,
                rate_limit_secs = 30,
            );
            return None;
        }
    } else {
        gen_partition_key()
    };

    let partition_key = if partition_key.len() >= 256 {
        partition_key[..256].to_string()
    } else {
        partition_key
    };

    encoding.apply_rules(&mut event);

    let log = event.into_log();
    let data = match encoding.codec() {
        Encoding::Json => serde_json::to_vec(&log).expect("Error encoding event as json."),
        Encoding::Text => log
            .get(log_schema().message_key())
            .map(|v| v.as_bytes().to_vec())
            .unwrap_or_default(),
    };

    Some(PutRecordsRequestEntry {
        data: Bytes::from(data),
        partition_key,
        ..Default::default()
    })
}

fn gen_partition_key() -> String {
    random::<[char; 16]>()
        .iter()
        .fold(String::new(), |mut s, c| {
            s.push(*c);
            s
        })
}

#[cfg(test)]
mod tests {
    use super::*;
    use crate::{event::Event, test_util::random_string};
    use std::collections::BTreeMap;

    #[test]
    fn generate_config() {
        crate::test_util::test_generate_config::<KinesisSinkConfig>();
    }

    #[test]
    fn kinesis_encode_event_text() {
        let message = "hello world".to_string();
        let event = encode_event(message.clone().into(), &None, &Encoding::Text.into()).unwrap();

        assert_eq!(&event.data[..], message.as_bytes());
    }

    #[test]
    fn kinesis_encode_event_json() {
        let message = "hello world".to_string();
        let mut event = Event::from(message.clone());
        event.as_mut_log().insert("key", "value");
        let event = encode_event(event, &None, &Encoding::Json.into()).unwrap();

        let map: BTreeMap<String, String> = serde_json::from_slice(&event.data[..]).unwrap();

        assert_eq!(map[&log_schema().message_key().to_string()], message);
        assert_eq!(map["key"], "value".to_string());
    }

    #[test]
    fn kinesis_encode_event_custom_partition_key() {
        let mut event = Event::from("hello world");
        event.as_mut_log().insert("key", "some_key");
        let event = encode_event(event, &Some("key".into()), &Encoding::Text.into()).unwrap();

        assert_eq!(&event.data[..], b"hello world");
        assert_eq!(&event.partition_key, &"some_key".to_string());
    }

    #[test]
    fn kinesis_encode_event_custom_partition_key_limit() {
        let mut event = Event::from("hello world");
        event.as_mut_log().insert("key", random_string(300));
        let event = encode_event(event, &Some("key".into()), &Encoding::Text.into()).unwrap();

        assert_eq!(&event.data[..], b"hello world");
        assert_eq!(event.partition_key.len(), 256);
    }

    #[test]
    fn kinesis_encode_event_apply_rules() {
        let mut event = Event::from("hello world");
        event.as_mut_log().insert("key", "some_key");

        let mut encoding: EncodingConfig<_> = Encoding::Json.into();
        encoding.except_fields = Some(vec!["key".into()]);

        let event = encode_event(event, &Some("key".into()), &encoding).unwrap();
        let map: BTreeMap<String, String> = serde_json::from_slice(&event.data[..]).unwrap();

        assert_eq!(&event.partition_key, &"some_key".to_string());
        assert!(!map.contains_key("key"));
    }
}

#[cfg(feature = "aws-kinesis-streams-integration-tests")]
#[cfg(test)]
mod integration_tests {
    use super::*;
    use crate::{
        config::SinkContext,
        rusoto::RegionOrEndpoint,
        test_util::{random_lines_with_stream, random_string},
    };
    use rusoto_core::Region;
    use rusoto_kinesis::{Kinesis, KinesisClient};
    use std::sync::Arc;
    use tokio::time::{delay_for, Duration};

    #[tokio::test]
    async fn kinesis_put_records() {
        let stream = gen_stream();

        let region = Region::Custom {
            name: "localstack".into(),
            endpoint: "http://localhost:4566".into(),
        };

        ensure_stream(region.clone(), stream.clone()).await;

        let config = KinesisSinkConfig {
            stream_name: stream.clone(),
            partition_key_field: None,
            region: RegionOrEndpoint::with_endpoint("http://localhost:4566".into()),
            encoding: Encoding::Text.into(),
            compression: Compression::None,
            batch: BatchConfig {
                max_events: Some(2),
                ..Default::default()
            },
            request: Default::default(),
            assume_role: None,
        };

        let cx = SinkContext::new_test();

        let client = config.create_client().unwrap();
        let mut sink = KinesisService::new(config, client, cx).unwrap();

        let timestamp = chrono::Utc::now().timestamp_millis();

        let (mut input_lines, events) = random_lines_with_stream(100, 11);
        let mut events = events.map(Ok);

        let _ = sink.send_all(&mut events).await.unwrap();

        delay_for(Duration::from_secs(1)).await;

        let timestamp = timestamp as f64 / 1000.0;
        let records = fetch_records(stream, timestamp, region).await.unwrap();

        let mut output_lines = records
            .into_iter()
            .map(|e| String::from_utf8(e.data.to_vec()).unwrap())
            .collect::<Vec<_>>();

        input_lines.sort();
        output_lines.sort();
        assert_eq!(output_lines, input_lines)
    }

    async fn fetch_records(
        stream_name: String,
        timestamp: f64,
        region: Region,
    ) -> crate::Result<Vec<rusoto_kinesis::Record>> {
        let client = Arc::new(KinesisClient::new(region));

        let req = rusoto_kinesis::DescribeStreamInput {
            stream_name: stream_name.clone(),
            ..Default::default()
        };
        let resp = client.describe_stream(req).await?;
        let shard = resp
            .stream_description
            .shards
            .into_iter()
            .next()
            .expect("No shards");

        let req = rusoto_kinesis::GetShardIteratorInput {
            stream_name,
            shard_id: shard.shard_id,
            shard_iterator_type: "AT_TIMESTAMP".into(),
            timestamp: Some(timestamp),
            ..Default::default()
        };
        let resp = client.get_shard_iterator(req).await?;
        let shard_iterator = resp.shard_iterator.expect("No iterator age produced");

        let req = rusoto_kinesis::GetRecordsInput {
            shard_iterator,
            // limit: Some(limit),
            limit: None,
        };
        let resp = client.get_records(req).await?;
        Ok(resp.records)
    }

    async fn ensure_stream(region: Region, stream_name: String) {
        let client = KinesisClient::new(region);

        let req = rusoto_kinesis::CreateStreamInput {
            stream_name,
            shard_count: 1,
        };

        match client.create_stream(req).await {
            Ok(_) => (),
            Err(error) => panic!("Unable to check the stream {:?}", error),
        };

        // Wait for localstack to persist stream, otherwise it returns ResourceNotFound errors
        // during PutRecords
        //
        // I initially tried using `wait_for` with `DescribeStream` but localstack would
        // successfully return the stream before it was able to accept PutRecords requests
        delay_for(Duration::from_secs(1)).await;
    }

    fn gen_stream() -> String {
        format!("test-{}", random_string(10).to_lowercase())
    }
}<|MERGE_RESOLUTION|>--- conflicted
+++ resolved
@@ -1,11 +1,6 @@
 use crate::{
     config::{log_schema, DataType, GenerateConfig, SinkConfig, SinkContext, SinkDescription},
-<<<<<<< HEAD
-    dns::Resolver,
     event::{Event, Lookup, LookupBuf},
-=======
-    event::Event,
->>>>>>> fae73712
     internal_events::AwsKinesisStreamsEventSent,
     rusoto::{self, RegionOrEndpoint},
     sinks::util::{
